<template>
  <v-container class="pa-2">
    <v-card class="tool-type-menu">
      <v-card-title class="text-h6 py-2"> Select Tool Type </v-card-title>

      <v-card-text class="pa-2">
        <v-row dense>
          <template v-for="(item, itemIndex) in submenuItems">
            <!-- Headers become section titles -->
            <v-col
              v-if="'header' in item"
              :key="item.header"
              cols="12"
              class="pt-2 pb-1"
            >
              <div class="text-subtitle-1 font-weight-medium">
                {{ item.header }}
              </div>
            </v-col>

            <!-- Dividers span full width -->
            <v-col
              v-else-if="'divider' in item"
              :key="`divider-${itemIndex}`"
              cols="12"
              class="py-0"
            >
              <v-divider />
            </v-col>

            <!-- Tool type options become cards -->
            <v-col
              v-else-if="'key' in item"
              :key="item.key"
              cols="6"
              sm="4"
              md="3"
              lg="2"
              class="pa-1"
            >
              <v-card
                outlined
                :id="getTourStepId(item.text)"
                v-tour-trigger="getTourTriggerId(item.text)"
                @click="selectItem(item)"
                class="tool-type-card"
                hover
              >
                <v-card-title class="text-body-2 pa-2">
                  {{ item.text }}
                </v-card-title>
                <v-card-text
                  v-if="item.description"
                  class="text-caption pa-2 pt-0 description"
                >
                  {{ item.description }}
                </v-card-text>
              </v-card>
            </v-col>
          </template>
        </v-row>
      </v-card-text>
    </v-card>
  </v-container>
</template>

<script lang="ts">
import { Vue, Component } from "vue-property-decorator";
import propertiesStore from "@/store/properties";
import store from "@/store";
import { AnnotationShape, IToolTemplate } from "@/store/model";
import { getTourStepId, getTourTriggerId } from "@/utils/strings";
import { IAnnotationSetup } from "./templates/AnnotationConfiguration.vue";

interface Item {
  text: string;
  description?: string;
  value: any;
  key: string;
  [key: string]: any;
}

interface Submenu {
  template: any;
  submenuInterface: any;
  submenuInterfaceIdx: any;
  items: Item[];
}

interface AugmentedItem extends Item {
  submenu: Submenu;
}

const hiddenToolTexts = new Set<string>([
  '"Snap to" manual annotation tools',
  "Annotation edit tools",
]);

export interface TReturnType {
  template: IToolTemplate | null;
  defaultValues: any;
  selectedItem: AugmentedItem | null;
}

<<<<<<< HEAD
// This functionality is here to keep some tool types hidden from the user,
// but available for later implementation.
const hiddenToolTexts = new Set<string>([
  '"Snap to" manual annotation tools',
  "Annotation edit tools",
]);

@Component({
  components: {
    ToolConfiguration,
  },
})
=======
@Component
>>>>>>> 343e0c8e
export default class ToolTypeSelection extends Vue {
  readonly propertyStore = propertiesStore;
  readonly store = store;

  selectedItem: AugmentedItem | null = null;
  computedTemplate: IToolTemplate | null = null;
  defaultToolValues: any = {};

  getTourStepId = getTourStepId;
  getTourTriggerId = getTourTriggerId;

  get submenuItems() {
    return this.submenus.reduce(
      (items, submenu) => [
        ...items,
        { divider: true },
        { header: submenu.template.name },
        ...submenu.items.map((item) => ({ ...item, submenu }) as AugmentedItem),
      ],
      [] as (AugmentedItem | { divider: boolean } | { header: string })[],
    );
  }

  get submenus(): Submenu[] {
    return this.templates
      .filter((template) => !hiddenToolTexts.has(template.name))
      .map((template) => {
        const submenuInterfaceIdx = template.interface.findIndex(
          (elem: any) => elem.isSubmenu,
        );
        const submenuInterface = template.interface[submenuInterfaceIdx] || {};
        let items: Omit<Item, "key">[] = [];
        switch (submenuInterface.type) {
          case "annotation":
            items = this.store.availableToolShapes;
            break;
          case "select":
            items = submenuInterface.meta.items.map((item: any) => ({
              ...item,
              value: { [submenuInterface.id]: item },
            }));
            break;
          case "dockerImage":
            for (const image in this.propertyStore.workerImageList) {
              const labels = this.propertyStore.workerImageList[image];
              if (labels.isAnnotationWorker !== undefined) {
                const annotationInterface = template.interface.find(
                  (elem: any) => elem.type === "annotation",
                );
                const annotationSetupDefault: Partial<IAnnotationSetup> = {
                  shape: labels.annotationShape ?? AnnotationShape.Point,
                };
                items.push({
                  text: labels.interfaceName || image,
                  description: labels.description || "",
                  value: {
                    [submenuInterface.id]: { image },
                    [annotationInterface.id]: annotationSetupDefault,
                  },
                });
              }
            }
            break;
          default:
            items.push({
              text: template.name || "No Submenu",
              value: { [submenuInterface.id]: "defaultSubmenu" },
            });
            break;
        }
        const keydItems: Item[] = items
          .filter((item) => !hiddenToolTexts.has(item.text))
          .map(
            (item, itemIdx) =>
              ({
                key: template.type + "#" + itemIdx,
                ...item,
              }) as Item,
          );
        return {
          template,
          submenuInterface,
          submenuInterfaceIdx,
          items: keydItems,
        };
      });
  }

  selectItem(item: AugmentedItem) {
    this.selectedItem = item;
    const submenu = item.submenu;
    const { template, submenuInterface, submenuInterfaceIdx } = submenu;

    let computedTemplate = template;
    let defaultToolValues: any = {};

    switch (submenuInterface.type) {
      case "select":
      case "dockerImage":
        computedTemplate = {
          ...template,
          interface: [
            ...template.interface.slice(0, submenuInterfaceIdx),
            ...template.interface.slice(submenuInterfaceIdx + 1),
          ],
        };
        defaultToolValues = item.value;
        break;
      case "annotation":
        computedTemplate = {
          ...template,
          interface: template.interface.slice(),
        };
        const computedAnnotationInterface = {
          ...template.interface[submenuInterfaceIdx],
        };
        if (!computedAnnotationInterface.meta) {
          computedAnnotationInterface.meta = {};
        }
        computedAnnotationInterface.meta.hideShape = true;
        computedAnnotationInterface.meta.defaultShape = item.value;
        computedTemplate.interface[submenuInterfaceIdx] =
          computedAnnotationInterface;
        break;
      default:
        break;
    }

    this.computedTemplate = computedTemplate;
    this.defaultToolValues = defaultToolValues;

    const returnValue: TReturnType = {
      template: this.computedTemplate,
      defaultValues: this.defaultToolValues,
      selectedItem: item,
    };

    this.$emit("selected", returnValue);
  }

  get templates() {
    return this.store.toolTemplateList;
  }

  mounted() {
    this.refreshWorkers();
  }

  refreshWorkers() {
    this.propertyStore.fetchWorkerImageList();
  }

  reset() {
    this.selectedItem = null;
    this.computedTemplate = null;
    this.defaultToolValues = {};
    this.refreshWorkers();
  }
}
</script>

<style lang="scss" scoped>
.tool-type-menu {
  max-height: 90vh;
  overflow-y: auto;
}

.tool-type-card {
  height: 100%;
  cursor: pointer;
  transition: all 0.2s ease;
  min-height: 0;

  &:hover {
    transform: translateY(-1px);
    box-shadow: 0 2px 4px rgba(0, 0, 0, 0.1);
  }

  .v-card__title {
    word-break: break-word;
    line-height: 1.2;
    min-height: 0;
  }

  .description {
    color: rgba(255, 255, 255, 0.7);
    line-height: 1.2;
  }
}
</style>

<style lang="scss">
.v-list .v-subheader {
  font-size: medium;
}
</style><|MERGE_RESOLUTION|>--- conflicted
+++ resolved
@@ -102,7 +102,6 @@
   selectedItem: AugmentedItem | null;
 }
 
-<<<<<<< HEAD
 // This functionality is here to keep some tool types hidden from the user,
 // but available for later implementation.
 const hiddenToolTexts = new Set<string>([
@@ -115,9 +114,6 @@
     ToolConfiguration,
   },
 })
-=======
-@Component
->>>>>>> 343e0c8e
 export default class ToolTypeSelection extends Vue {
   readonly propertyStore = propertiesStore;
   readonly store = store;
