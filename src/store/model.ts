import { IGirderItem, IGirderFolder } from "@/girder";
import { ITileHistogram } from "./images";

export interface IDatasetConfigurationMeta {
  id: string;
  datasetId: string;
  datasetName: string;
  name: string;
  description: string;
}

export interface IFrameInfo {
  DeltaT: number;
  PositionX: number;
  PositionY: number;
  PositionZ: number;
  IndexXY?: number;
  IndexZ?: number;
  IndexC?: number;
  IndexT?: number;
}

export interface IImage {
  item: IGirderItem;
  levels: number;
  frameIndex: number;
  key: {
    z: number;
    xy: number;
    t: number;
    c: number;
  };
  keyOffset: number;
  frame: IFrameInfo;
  sizeX: number;
  sizeY: number;
  tileWidth: number;
  tileHeight: number;
  mm_x: number;
  mm_y: number;
  tileinfo: any;
}

export interface IImageTile {
  x: number;
  y: number;
  width: number;
  height: number;
  frame: number;
  url: string;
  image: HTMLImageElement;
  fullImage: HTMLImageElement;
}

export interface IToolTemplateInterface {
  id: string;
  name: string;
  type: string;
  meta: any;
}

export interface IToolTemplate {
  name: string;
  description: string;
  interface: IToolTemplateInterface[];
}

export interface IToolConfiguration {
  readonly id: string;
  name: string;
  hotkey: string | null;
  type: string;
  values: any;
  template: IToolTemplate;
}

export interface IDataset {
  readonly id: string;

  name: string;
  description: string;

  xy: number[];
  z: number[];
  time: number[];
  channels: number[];
  channelNames: Map<number, string>;
  width: number;
  height: number;
  images(z: number, zTime: number, xy: number, channel: number): IImage[];
  anyImage(): IImage | null;
}

export interface IViewConfiguration {
  layers: IDisplayLayer[];
}

export type TLayerMode = "single" | "multiple" | "unroll";

export interface ISnapshot {
  name: string;
  description: string;
  tags: string[];
  created: any;
  modified: number;
  viewport: {
    tl: any;
    tr: any;
    bl: any;
    br: any;
  };
  rotation: any;
  unrollXY: boolean;
  unrollZ: boolean;
  unrollT: boolean;
  xy: number;
  z: number;
  time: number;
  layerMode: TLayerMode;
  layers: IDisplayLayer[];
  screenshot: {
    format: string;
    bbox: {
      left: number;
      top: number;
      right: number;
      bottom: number;
    };
  };
}

export type IDimensionCompatibility = "one" | "multiple";

export interface IDatasetConfigurationBase {
  compatibility: {
    xyDimensions: IDimensionCompatibility;
    zDimensions: IDimensionCompatibility;
    tDimensions: IDimensionCompatibility;
    channels: { [key: number]: string };
  };
  layers: IDisplayLayer[];
  tools: IToolConfiguration[];
  snapshots: ISnapshot[];
  propertyIds: string[];
}

export interface IDatasetConfiguration extends IDatasetConfigurationBase {
  readonly id: string;
  readonly name: string;
  readonly description: string;
}

export interface IDatasetViewBase {
  datasetId: string;
  configurationId: string;
  layerContrasts: {
    [layerId: string]: IContrast;
  };
  lastViewed: number;
}

export interface IDatasetView extends IDatasetViewBase {
  readonly id: string;
}

export type TDisplaySliceType = "current" | "max-merge" | "constant" | "offset";

export interface IDisplaySlice {
  type: TDisplaySliceType;
  value: number | null;
}

export interface IDisplayLayer {
  readonly id: string; // to have better keys for UI
  name: string;
  color: string;

  channel: number;

  xy: IDisplaySlice;
  z: IDisplaySlice;
  time: IDisplaySlice;

  visible: boolean;

  contrast: IContrast;

  layerGroup: string | null;

  _histogram?: {
    promise: Promise<null | ITileHistogram>;
    lastHistogram: null | ITileHistogram;
    lastImages: IImage[] | null;
    nextImages: IImage[] | null;
    lock: boolean;
  };
}

<<<<<<< HEAD
export interface IPixel {
  l?: number;
  value?: number[];
=======
export interface IIndexedLayer {
  layer: IDisplayLayer; // configurationLayer + contrast override from datasetView
  configurationLayer: IDisplayLayer; // layer as saved in configuration item
  layerIdx: number;
>>>>>>> 219fdae2
}

export interface IGeoJSLayer {
  addAnnotation: (annotation: IGeoJSAnnotation) => IGeoJSLayer;
  visible: (value?: boolean) => boolean | IGeoJSLayer;
  draw: () => IGeoJSLayer;
  mode: (
    arg?: string | null,
    editAnnotation?: IGeoJSAnnotation
  ) => string | null | IGeoJSLayer;
  modes: {
    edit: "edit";
    cursor: "cursor";
  };
  currentAnnotation: null | IGeoJSAnnotation;
}

export interface IGeoJSAnnotation {
  options: (key?: string, value?: any) => any;
  style: (value?: { [key: string]: any }) => any;
  coordinates: () => IGeoJSPoint[];
}

export interface IGeoJSPoint {
  x: number;
  y: number;
  z?: number; // Optional z coordinate
}

export interface INumberWorkerInterfaceElement {
  type: "number";
  min?: number;
  max?: number;
  default?: number;
}

export interface ITextWorkerInterfaceElement {
  type: "text";
  default?: string;
}

export interface ITagsWorkerInterfaceElement {
  type: "tags";
  default?: string[];
}

export interface ILayerWorkerInterfaceElement {
  type: "layer";
  default?: number;
  required?: boolean;
}

export interface ISelectWorkerInterfaceElement {
  type: "select";
  items: string[];
  default?: string;
  required?: boolean;
}

export interface IChannelWorkerInterfaceElement {
  type: "channel";
  default?: number;
  required?: boolean;
}

export type TWorkerInterfaceElement =
  | INumberWorkerInterfaceElement
  | ITextWorkerInterfaceElement
  | ITagsWorkerInterfaceElement
  | ILayerWorkerInterfaceElement
  | ISelectWorkerInterfaceElement
  | IChannelWorkerInterfaceElement;

export type TWorkerInterfaceType = TWorkerInterfaceElement["type"];

// A value can't be undefined (it comes from "default" field being optionall),
// but it can be null when "required" field is false
export type TWorkerInterfaceValue = Exclude<
  TWorkerInterfaceElement["default"],
  undefined
> | null;

export interface IWorkerInterface {
  [id: string]: TWorkerInterfaceElement;
}

export interface IWorkerInterfaceValues {
  [id: string]: TWorkerInterfaceValue;
}

export interface IWorkerLabels {
  isUPennContrastWorker: string;
  isAnnotationWorker?: string;
  isPropertyWorker?: string;
  interfaceName?: string;
  interfaceCategory?: string;
  annotationShape?: AnnotationShape;
}

export interface IWorkerImageList {
  [image: string]: IWorkerLabels;
}

export enum AnnotationShape {
  Point = "point",
  Line = "line",
  Polygon = "polygon"
}

export const AnnotationNames = {
  [AnnotationShape.Point]: "Point",
  [AnnotationShape.Line]: "Line",
  [AnnotationShape.Polygon]: "Blob"
};

export interface IAnnotationLocation {
  XY: number;
  Z: number;
  Time: number;
}

export interface IAnnotationBase {
  tags: string[];
  shape: AnnotationShape;
  channel: number;
  location: IAnnotationLocation;
  coordinates: IGeoJSPoint[];
  datasetId: string;
}

export interface IAnnotation extends IAnnotationBase {
  id: string;
  name: string | null;
}

export interface IAnnotationConnectionBase {
  label: string;
  tags: string[];
  parentId: string;
  childId: string;
  datasetId: string;
}

export interface IAnnotationConnection extends IAnnotationConnectionBase {
  id: string;
}

export interface IAnnotationFilter {
  id: string;
  exclusive: boolean;
  enabled: boolean;
}

export interface ITagAnnotationFilter extends IAnnotationFilter {
  tags: string[];
}

export interface IShapeAnnotationFilter extends IAnnotationFilter {
  shape: AnnotationShape;
}

export interface IPropertyAnnotationFilter extends IAnnotationFilter {
  propertyId: string;
  range: {
    min: number;
    max: number;
  };
  // Whether to exclude or include annotations that don't have the property
}

export interface IIdAnnotationFilter extends IAnnotationFilter {
  annotationIds: string[];
}

export interface IROIAnnotationFilter extends IAnnotationFilter {
  roi: IGeoJSPoint[];
}

export interface IAnnotationPropertyConfiguration {
  name: string;
  image: string;

  tags: {
    tags: string[];
    exclusive: boolean;
  };
  shape: AnnotationShape;
  workerInterface: IWorkerInterfaceValues;
}

export interface IAnnotationProperty extends IAnnotationPropertyConfiguration {
  id: string;
}

export interface IAnnotationPropertyValues {
  [annotationId: string]: {
    [propertyId: string]: number;
  };
}

export interface ISerializedData {
  annotations: IAnnotation[];
  annotationConnections: IAnnotationConnection[];
  annotationProperties: IAnnotationProperty[];
  annotationPropertyValues: IAnnotationPropertyValues;
}

export interface IComputeJob {
  jobId: string;
  callback: (success: boolean) => void;
  datasetId: string | null;
}
export interface IAnnotationComputeJob extends IComputeJob {
  tool: IToolConfiguration;
}
export interface IPropertyComputeJob extends IComputeJob {
  propertyId: string;
  annotationIds: string[];
}

export interface IContrast {
  mode: "percentile" | "absolute";
  blackPoint: number;
  whitePoint: number;
}

export interface IUISetting {
  dataset: Readonly<IDataset>;
  configuration: IDatasetConfiguration;
  z: number;
  time: number;
  activeLayer: IDisplayLayer;
}

export interface IMapEntry {
  map: any;
  imageLayers: any[];
  params: any;
  baseLayerIndex: number | undefined;
  annotationLayer?: any;
  workerPreviewLayer?: any;
  workerPreviewFeature?: any;
  textLayer?: any;
  uiLayer?: any;
  scaleWidget?: any;
  lowestLayer?: number;
}

export interface ILayerStackImage {
  layer: IDisplayLayer;
  images: IImage[];
  urls: (string | undefined)[];
  fullUrls: (string | undefined)[];
  hist: ITileHistogram | null;
  singleFrame: number | null;
  baseQuadOptions?: {
    baseUrl: string;
    restRequest: (params: any) => Promise<any>;
    restUrl: string;
    maxTextures: number;
    maxTextureSize: number;
    query: string;
    frameBase?: number;
    frameStride?: number;
    frameGroup?: number;
    frameGroupStride?: number;
  };
}

// Fallback colors for channels with unknown names or with duplicate colors.
// Keep the same uppercase/lowercase as the `channelColors` color values.
const colors = [
  "#FF0000",
  "#00FF00",
  "#0000FF",
  "#FFFF00",
  "#FF00FF",
  "#00FFFF",
  "#FF8000",
  "#FF0080",
  "#00FF80",
  "#80FF00",
  "#8000FF",
  "#0080FF",
  "#FF8080",
  "#80FF80",
  "#8080FF",
  "#FFFF80",
  "#80FFFF",
  "#FF80FF",
  "#FF4000",
  "#FF0040",
  "#00FF40",
  "#40FF00",
  "#4000FF",
  "#0040FF",
  "#FF4040",
  "#40FF40",
  "#4040FF",
  "#FFFF40",
  "#40FFFF",
  "#FF40FF",
  "#FFC000",
  "#FF00C0",
  "#00FFC0",
  "#C0FF00",
  "#C000FF",
  "#00C0FF",
  "#FFC0C0",
  "#C0FFC0",
  "#C0C0FF",
  "#FFFFC0",
  "#C0FFFF",
  "#FFC0FF",
  "#FF8040",
  "#FF4080",
  "#40FF80",
  "#80FF40",
  "#8040FF",
  "#4080FF",
  "#FF80C0",
  "#FFC080",
  "#C0FF80",
  "#80FFC0",
  "#80C0FF",
  "#C080FF",
  "#FFC040",
  "#FF40C0",
  "#40FFC0",
  "#C0FF40",
  "#C040FF",
  "#40C0FF"
];

// keys should be all uppercase.  Values should have the same case as the
// `colors` list.
const channelColors: { [key: string]: string } = {
  BRIGHTFIELD: "#FFFFFF",
  DAPI: "#0000FF",
  A594: "#FF0000",
  CY3: "#FF8000", // orange
  CY5: "#FF00FF",
  YFP: "#00FF00",
  GFP: "#00FF00"
};

import { v4 as uuidv4 } from "uuid";

export function newLayer(
  dataset: IDataset,
  layers: IDisplayLayer[]
): IDisplayLayer {
  const usedColors = new Set(layers.map(l => l.color));
  const nextColor = colors.filter(c => !usedColors.has(c));
  const usedChannels = new Set(layers.map(l => l.channel));
  const nextChannel = dataset.channels
    .map((_, i) => i)
    .filter(c => !usedChannels.has(c));

  const channelName =
    dataset.channelNames.get(nextChannel[0] || 0) ||
    `Channel ${nextChannel[0] || 0}`;
  let channelColor = channelColors[channelName.toUpperCase()];
  if (!channelColor || usedColors.has(channelColor)) {
    channelColor = nextColor[0] || colors[layers.length % colors.length];
  }
  let layerName = channelName;
  if (layerName === "" || layers.some(l => l.name === layerName)) {
    layerName = `Layer ${layers.length + 1}`;
  }

  // guess a good new layer
  return {
    id: uuidv4(),
    name: layerName,
    visible: true,
    channel: nextChannel[0] || 0,
    time: {
      type: "current",
      value: null
    },
    xy: {
      type: "current",
      value: null
    },
    z: {
      type: "current",
      value: null
    },
    color: channelColor,
    contrast: {
      mode: "percentile",
      blackPoint: 0,
      whitePoint: 100
    },
    layerGroup: null
  };
}

export function copyLayerWithoutPrivateAttributes(
  layer: IDisplayLayer
): IDisplayLayer {
  const newLayer: IDisplayLayer = { ...layer };
  for (const key of Object.keys(newLayer)) {
    if (key.startsWith("_")) {
      delete newLayer[key as keyof IDisplayLayer];
    }
  }
  return newLayer;
}

// To get all the keys of IDatasetConfigurationBase without missing one
export const exampleConfigurationBase: IDatasetConfigurationBase = {
  compatibility: {
    xyDimensions: "multiple",
    zDimensions: "multiple",
    tDimensions: "multiple",
    channels: {}
  },
  layers: [],
  tools: [],
  snapshots: [],
  propertyIds: []
};

export const configurationBaseKeys = new Set(
  Object.keys(exampleConfigurationBase)
) as Set<keyof IDatasetConfigurationBase>;

export enum AnnotationSelectionTypes {
  ADD = "ADD",
  TOGGLE = "TOGGLE",
  REMOVE = "REMOVE"
}

export const AnnotationSelectionTypesNames = {
  [AnnotationSelectionTypes.ADD]: "Add",
  [AnnotationSelectionTypes.TOGGLE]: "Toggle",
  [AnnotationSelectionTypes.REMOVE]: "Remove"
};

export const AnnotationSelectionTypesTooltips = {
  [AnnotationSelectionTypes.ADD]: "Add annotations to selection",
  [AnnotationSelectionTypes.TOGGLE]: "Toggle annotations selection",
  [AnnotationSelectionTypes.REMOVE]: "Remove annotation from selection"
};<|MERGE_RESOLUTION|>--- conflicted
+++ resolved
@@ -196,16 +196,15 @@
   };
 }
 
-<<<<<<< HEAD
-export interface IPixel {
-  l?: number;
-  value?: number[];
-=======
 export interface IIndexedLayer {
   layer: IDisplayLayer; // configurationLayer + contrast override from datasetView
   configurationLayer: IDisplayLayer; // layer as saved in configuration item
   layerIdx: number;
->>>>>>> 219fdae2
+}
+
+export interface IPixel {
+  l?: number;
+  value?: number[];
 }
 
 export interface IGeoJSLayer {
