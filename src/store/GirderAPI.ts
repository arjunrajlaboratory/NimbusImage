--- conflicted
+++ resolved
@@ -6,23 +6,20 @@
   IGirderUser
 } from "@/girder";
 import {
+  configurationBaseKeys,
+  copyLayerWithoutPrivateAttributes,
+  exampleConfigurationBase,
+  IContrast,
   IDataset,
   IDatasetConfiguration,
+  IDatasetConfigurationBase,
+  IDatasetView,
+  IDatasetViewBase,
   IDisplayLayer,
   IFrameInfo,
   IImage,
-  IContrast,
-  IDatasetConfigurationBase,
-  configurationBaseKeys,
-  newLayer,
-  copyLayerWithoutPrivateAttributes,
-  IDatasetView,
-  IDatasetViewBase,
-<<<<<<< HEAD
-  IPixel
-=======
-  exampleConfigurationBase
->>>>>>> 219fdae2
+  IPixel,
+  newLayer
 } from "./model";
 import {
   toStyle,
