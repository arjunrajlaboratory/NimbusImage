--- conflicted
+++ resolved
@@ -307,11 +307,7 @@
     username: string;
     password: string;
   }) {
-<<<<<<< HEAD
-    this.girderRest.apiRoot = `${domain}/api/v1`;
-=======
     Object.assign(this.girderRest, { apiRoot: `${domain}/api/v1` });
->>>>>>> 24c40c71
     /* Don't create a new client
     const restClient = new RestClient({
       apiRoot: `${domain}/api/v1`
