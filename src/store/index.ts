import {
  RestClient,
  RestClientInstance,
  IGirderFolder,
  IGirderItem
} from "@/girder";
import { IGirderSelectAble, IGirderUser } from "@/girder";
import {
  Action,
  getModule,
  Module,
  Mutation,
  VuexModule
} from "vuex-module-decorators";
import AnnotationsAPI from "./AnnotationsAPI";
import PropertiesAPI from "./PropertiesAPI";

import GirderAPI from "./GirderAPI";
import { getLayerImages, getLayerSliceIndexes } from "./images";
import {
  IDataset,
  IDatasetConfiguration,
  IDatasetConfigurationMeta,
  IDisplayLayer,
  IImage,
  newLayer,
  AnnotationSelectionTypes
} from "./model";

import persister from "./Persister";
import store from "./root";
import sync from "./sync";
import { MAX_NUMBER_OF_RECENT_CONFIGURATIONS } from "./constants";
import Vue from "vue";
export { default as store } from "./root";

@Module({ dynamic: true, store, name: "main" })
export class Main extends VuexModule {
  girderUrl = persister.get(
    "girderUrl",
    process.env.VUE_APP_GIRDER_URL || "http://localhost:8080"
  );
  girderRest = new RestClient({
    apiRoot: `${this.girderUrl}/api/v1`
  });
  api = new GirderAPI(this.girderRest);
  annotationsAPI = new AnnotationsAPI(this.girderRest);
  propertiesAPI = new PropertiesAPI(this.girderRest);

  girderUser: IGirderUser | null = this.girderRest.user;

  selectedDatasetId: string | null = null;
  dataset: IDataset | null = null;

  selectedConfigurationId: string | null = null;
  configuration: IDatasetConfiguration | null = null;
  readonly recentConfigurations: IDatasetConfigurationMeta[] = persister.get(
    "recentConfigurations",
    []
  );

  xy: number = 0;
  z: number = 0;
  time: number = 0;
  layerMode: "single" | "multiple" | "unroll" = "multiple";

  drawAnnotations: boolean = true;
  filteredDraw: boolean = false;
  drawActive: boolean = false;
  annotationSelectionType: AnnotationSelectionTypes =
    AnnotationSelectionTypes.TOGGLE;

  showTooltips: boolean = false;
  filteredAnnotationTooltips: boolean = false;

  restrictAnnotationsToFilters: boolean = true;
  restrictAnnotationsToActive: boolean = true;
  drawAnnotationConnections: boolean = true;

  unrollXY: boolean = false;
  unrollZ: boolean = false;
  unrollT: boolean = false;
  snapshot?: string;

  get userName() {
    return this.girderUser ? this.girderUser.login : "anonymous";
  }

  get isLoggedIn() {
    return this.girderUser != null;
  }

  get layerSliceIndexes() {
    return (layer: IDisplayLayer) => {
      if (!this.dataset) {
        return null;
      }
      return getLayerSliceIndexes(
        layer,
        this.dataset,
        this.time,
        this.xy,
        this.z
      );
    };
  }

  @Mutation
  public setDrawAnnotations(value: boolean) {
    this.drawAnnotations = value;
  }

  @Mutation
  public setShowTooltips(value: boolean) {
    this.showTooltips = value;
  }

  @Mutation
  public setFilteredAnnotationTooltips(value: boolean) {
    this.filteredAnnotationTooltips = value;
  }

  @Mutation
  public setAnnotationSelectionType(value: AnnotationSelectionTypes) {
    this.annotationSelectionType = value;
  }

  @Mutation
  public setFilteredDraw(value: boolean) {
    this.filteredDraw = value;
  }

  @Mutation
  public setDrawActive(value: boolean) {
    this.drawActive = value;
  }

  @Mutation
  public setDrawAnnotationConnections(value: boolean) {
    this.drawAnnotationConnections = value;
  }

  @Mutation
  protected loggedIn({
    girderUrl,
    girderRest
  }: {
    girderUrl: string;
    girderRest: RestClientInstance;
  }) {
    this.girderUrl = persister.set("girderUrl", girderUrl);
    this.girderRest = girderRest;
    this.girderUser = girderRest.user;
    // don't replace the api hook with a new one.
    /*
    this.api = new GirderAPI(this.girderRest);
    this.annotationsAPI = new AnnotationsAPI(this.girderRest);
    this.propertiesAPI = new PropertiesAPI(this.girderRest);
    */
  }

  @Mutation
  protected loggedOut() {
    this.girderUser = null;
    this.selectedDatasetId = null;
    this.dataset = null;
    this.selectedConfigurationId = null;
    this.configuration = null;
  }

  @Mutation
  protected setDataset({
    id,
    data
  }: {
    id: string | null;
    data: IDataset | null;
  }) {
    this.selectedDatasetId = id;
    this.dataset = data;
  }
  @Mutation
  protected setConfiguration({
    id,
    data
  }: {
    id: string | null;
    data: IDatasetConfiguration | null;
  }) {
    this.selectedConfigurationId = id;
    this.configuration = data;
    if (!data) {
      return;
    }

    if (this.dataset) {
      if (!this.dataset.configurations.find(d => d.id === data.id)) {
        this.dataset.configurations.push(data);
      }
    }

    // persist list

    // remove old
    const index = this.recentConfigurations.findIndex(d => d.id === data.id);
    if (index >= 0) {
      this.recentConfigurations.splice(index, 1);
    }
    this.recentConfigurations.unshift({
      id: data.id,
      name: data.name,
      description: data.description,
      datasetId: this.selectedDatasetId!,
      datasetName: this.dataset?.name || "Unknown"
    });
    if (
      this.recentConfigurations.length > MAX_NUMBER_OF_RECENT_CONFIGURATIONS
    ) {
      this.recentConfigurations.splice(
        MAX_NUMBER_OF_RECENT_CONFIGURATIONS,
        this.recentConfigurations.length - MAX_NUMBER_OF_RECENT_CONFIGURATIONS
      );
    }
    persister.set("recentConfigurations", this.recentConfigurations);
  }

  @Mutation
  private setXYImpl(value: number) {
    this.xy = value;
  }

  @Mutation
  private setZImpl(value: number) {
    this.z = value;
  }

  @Mutation
  private setTimeImpl(value: number) {
    this.time = value;
  }

  @Mutation
  public setUnrollXYImpl(value: boolean) {
    this.unrollXY = value;
  }

  @Mutation
  public setUnrollZImpl(value: boolean) {
    this.unrollZ = value;
  }

  @Mutation
  public setUnrollTImpl(value: boolean) {
    this.unrollT = value;
  }

  @Action
  async logout() {
    sync.setSaving(true);
    try {
      await this.girderRest.logout();
      sync.setSaving(false);
    } catch (error) {
      sync.setSaving(error);
    }
    this.loggedOut();
  }

  @Action
  private async fetchRecentConfigurations() {
    const confs = await this.api.getRecentConfigurations();
    let curlen = this.recentConfigurations.length;
    for (let i = 0; i < 5 - curlen; i += 1) {
      const folder = await this.api.getFolder(confs[i].folderId);
      this.recentConfigurations.unshift({
        id: confs[i]._id,
        name: confs[i].name,
        description: confs[i].description,
        datasetId: confs[i].folderId!,
        datasetName: folder.name || "Unknown"
      });
    }
  }

  @Action
  async initialize() {
    if (!this.girderRest.token) {
      return;
    }
    try {
      sync.setLoading(true);
      const user = await this.girderRest.fetchUser();
      if (user) {
        this.loggedIn({
          girderUrl: this.girderUrl,
          girderRest: this.girderRest
        });
      }
      await this.initFromUrl();
      sync.setLoading(false);
      if (this.recentConfigurations.length < 5) {
        await this.fetchRecentConfigurations();
      }
    } catch (error) {
      sync.setLoading(error);
    }
  }

  @Action
  private async initFromUrl() {
    if (this.girderUser && this.selectedDatasetId) {
      // load after logged in
      await this.setSelectedDataset(this.selectedDatasetId);
    }
    if (this.girderUser && this.selectedConfigurationId && this.dataset) {
      // load after logged in
      await this.setSelectedConfiguration(this.selectedConfigurationId);
    }
  }

  @Action
  public async refreshDataset() {
    await this.setSelectedDataset(this.selectedDatasetId);
  }

  @Action
  async login({
    domain,
    username,
    password
  }: {
    domain: string;
    username: string;
    password: string;
  }) {
    Object.assign(this.girderRest, { apiRoot: `${domain}/api/v1` });
    /* Don't create a new client
    const restClient = new RestClient({
      apiRoot: `${domain}/api/v1`
    });
    */

    try {
      sync.setLoading(true);
      await this.girderRest.login(username, password);
      sync.setLoading(false);
    } catch (err) {
      if (!err.response || err.response.status !== 401) {
        sync.setLoading(err);
        return "Unknown error occurred";
      } else {
        const { message } = err.response.data;
        sync.setLoading(false);
        return message || "Unauthorized.";
      }
    }

    this.loggedIn({
      girderUrl: domain,
      girderRest: this.girderRest
    });

    await this.initFromUrl();
    return null;
  }

  @Action
  async setSelectedDataset(id: string | null) {
    this.api.flushCaches();
    if (!this.isLoggedIn || !id) {
      this.setDataset({ id, data: null });
      return;
    }
    try {
      sync.setLoading(true);
      const r = await this.api.getDataset(
        id,
        this.unrollXY,
        this.unrollZ,
        this.unrollT
      );
      this.setDataset({ id, data: r });
      sync.setLoading(false);
    } catch (error) {
      sync.setLoading(error);
    }
  }

  @Action
  async setSelectedConfiguration(id: string | null) {
    if (!this.isLoggedIn || !id) {
      this.setConfiguration({ id, data: null });
      return;
    }
    try {
      sync.setLoading(true);
      const r = await this.api.getDatasetConfiguration(id);
      this.setConfiguration({ id, data: r });
      sync.setLoading(false);
    } catch (error) {
      sync.setLoading(error);
    }
  }

  @Action
  async createDataset({
    name,
    description,
    path
  }: {
    name: string;
    description: string;
    path: IGirderSelectAble;
  }) {
    try {
      sync.setSaving(true);
      const ds = await this.api.createDataset(name, description, path);
      sync.setSaving(false);
      return ds;
    } catch (error) {
      sync.setSaving(error);
    }
    return null;
  }

  @Action
  async importDataset(path: IGirderSelectAble) {
    try {
      sync.setSaving(true);
      const ds = await this.api.importDataset(path);
      sync.setSaving(false);
      return ds;
    } catch (error) {
      sync.setSaving(error);
    }
    return null;
  }

  @Action
  async createConfiguration({
    name,
    description
  }: {
    name: string;
    description: string;
  }) {
    try {
      sync.setSaving(true);
      const config = await this.api.createConfiguration(
        name,
        description,
        this.dataset!
      );
      sync.setSaving(false);
      return config;
    } catch (error) {
      sync.setSaving(error);
    }
    return null;
  }

  @Mutation
  private deleteConfigurationImpl(configuration: IDatasetConfiguration) {
    if (this.configuration === configuration) {
      this.configuration = null;
    }
    if (this.selectedConfigurationId === configuration.id) {
      this.selectedConfigurationId = null;
    }
    if (this.dataset) {
      const index = this.dataset.configurations.findIndex(
        d => d.id === configuration.id
      );
      if (index >= 0) {
        this.dataset.configurations.splice(index, 1);
      }
    }
    // remove old
    const index = this.recentConfigurations.findIndex(
      d => d.id === configuration.id
    );
    if (index >= 0) {
      this.recentConfigurations.splice(index, 1);
      persister.set("recentConfigurations", this.recentConfigurations);
    }
  }

  @Action
  async addMultiSourceMetadata({
    parentId,
    metadata
  }: {
    parentId: string;
    metadata: string;
  }) {
    const newFile = (
      await this.api.uploadJSONFile("multi-source2.json", parentId, metadata)
    ).data;

    const items = await this.api.getItems(parentId);
    const promises = items
      .filter((item: any) => !!item.largeImage && item._id !== newFile.itemId)
      .map((item: IGirderItem) => this.api.removeLargeImageForItem(item));
    await Promise.all(promises);
    return newFile.itemId;
  }

  @Action
  async deleteConfiguration(configuration: IDatasetConfiguration) {
    try {
      sync.setSaving(true);
      const config = await this.api.deleteConfiguration(configuration);
      this.deleteConfigurationImpl(configuration);
      sync.setSaving(false);
      return config;
    } catch (error) {
      sync.setSaving(error);
    }
    return null;
  }

  @Mutation
  private deleteDatasetImpl(dataset: IDataset) {
    if (this.dataset === dataset) {
      this.dataset = null;
      this.configuration = null;
      this.selectedConfigurationId = null;
    }
    if (this.selectedDatasetId === dataset.id) {
      this.selectedDatasetId = null;
    }

    // remove all configurations
    const toDelete: number[] = [];
    this.recentConfigurations.forEach((d, i) => {
      if (d.datasetId === dataset.id) {
        toDelete.push(i);
      }
    });
    if (toDelete.length > 0) {
      // splice in reverse order
      toDelete.reverse().forEach(i => this.recentConfigurations.splice(i, 1));
      persister.set("recentConfigurations", this.recentConfigurations);
    }
  }

  @Action
  async deleteDataset(dataset: IDataset) {
    try {
      sync.setSaving(true);
      const config = await this.api.deleteDataset(dataset);
      this.deleteDatasetImpl(dataset);
      sync.setSaving(false);
      return config;
    } catch (error) {
      sync.setSaving(error);
    }
    return null;
  }

  @Action
  async setXY(value: number) {
    this.setXYImpl(value);
  }

  @Action
  async setUnrollXY(value: boolean) {
    this.setUnrollXYImpl(value);
  }

  @Action
  async setZ(value: number) {
    this.setZImpl(value);
  }

  @Action
  async setUnrollZ(value: boolean) {
    this.setUnrollZImpl(value);
  }

  @Action
  async setTime(value: number) {
    this.setTimeImpl(value);
  }

  @Action
  async setUnrollT(value: boolean) {
    this.setUnrollTImpl(value);
  }

  @Mutation
  private pushLayer(layer: IDisplayLayer) {
    this.configuration!.view.layers.push(layer);
  }

  @Mutation
  private toggleLayer(index: number) {
    if (!this.configuration) {
      return;
    }
    const layers = this.configuration.view.layers;
    switch (this.layerMode) {
      case "single":
        layers.forEach((l, i) => (l.visible = i === index));
        break;
      case "multiple":
        layers[index].visible = !layers[index].visible;
        break;
      case "unroll":
        layers[index].visible = !layers[index].visible;
        break;
    }
  }

  @Action
  async syncConfiguration() {
    if (!this.configuration) {
      return;
    }
    sync.setSaving(true);
    try {
      await this.api.updateConfiguration(this.configuration);
      sync.setSaving(false);
    } catch (error) {
      sync.setSaving(error);
    }
  }

  @Action
  async addLayer() {
    if (!this.configuration || !this.dataset) {
      return;
    }
    this.pushLayer(newLayer(this.dataset, this.configuration.view.layers));
    await this.syncConfiguration();
  }

  @Mutation
  private setLayerModeImpl(mode: "multiple" | "single" | "unroll") {
    this.layerMode = mode;
  }

  @Mutation
  private verifySingleLayerMode() {
    if (!this.configuration) {
      return;
    }
    let first = true;
    this.configuration.view.layers.forEach(l => {
      if (l.visible) {
        if (!first) {
          l.visible = false;
        }
        first = false;
      }
    });
    if (first && this.configuration.view.layers.length) {
      this.configuration.view.layers[0].visible = true;
    }
  }

  @Action
  async setLayerMode(mode: "multiple" | "single" | "unroll") {
    this.setLayerModeImpl(mode);

    if (mode === "single") {
      this.verifySingleLayerMode();
      await this.syncConfiguration();
    }
  }

  @Action
  async handleHotkey(hotKey: number) {
    if (
      !this.dataset ||
      !this.configuration ||
      hotKey < 1 ||
      hotKey > this.configuration.view.layers.length
    ) {
      return;
    }
    if (
      /^(input|textarea|select)$/.test(
        (document!.activeElement!.tagName || "").toLowerCase()
      )
    ) {
      return;
    }
    this.toggleLayer(hotKey - 1);
    await this.syncConfiguration();
  }

  @Action
  async toggleLayerVisibility(layerIndex: number) {
    if (
      !this.dataset ||
      !this.configuration ||
      layerIndex < 0 ||
      layerIndex >= this.configuration.view.layers.length
    ) {
      return;
    }
    this.toggleLayer(layerIndex);
    await this.syncConfiguration();
  }

  @Mutation
  private changeLayerImpl({
    index,
    delta
  }: {
    index: number;
    delta: Partial<IDisplayLayer>;
  }) {
    if (
      !this.configuration ||
      index < 0 ||
      index >= this.configuration.view.layers.length
    ) {
      return;
    }
    Vue.set(
      this.configuration.view.layers,
      index,
      Object.assign({}, this.configuration.view.layers[index], delta)
    );
  }

  @Action
  async changeLayer(args: {
    index: number;
    delta: Partial<IDisplayLayer>;
    sync?: boolean;
  }) {
    this.changeLayerImpl(args);
    if (args.sync !== false) {
      await this.syncConfiguration();
    }
  }

  @Mutation
  private removeLayerImpl(index: number) {
    if (
      !this.configuration ||
      index < 0 ||
      index >= this.configuration.view.layers.length
    ) {
      return;
    }
    this.configuration.view.layers.splice(index, 1);
  }

  @Action
  async removeLayer(index: number) {
    this.removeLayerImpl(index);
    await this.syncConfiguration();
  }

  get getFullLayerImages() {
    return (time: number, xy: number, z: number) => {
      let results: {
        neededHistograms: IImage[][];
        urls: string[];
        fullUrls: string[];
      } = {
        neededHistograms: [],
        urls: [],
        fullUrls: []
      };
      if (!this.dataset || !this.configuration || !this.api.histogramsLoaded) {
        return results;
      }
      const layers = this.configuration.view.layers;
      layers.forEach(layer => {
        const images = getLayerImages(layer, this.dataset!, time, xy, z);
        const hist = this.api.getResolvedLayerHistogram(images);
        if (!hist) {
          results.neededHistograms.push(images);
        } else {
          images.forEach(image => {
            results.urls.push(
              this.api.tileTemplateUrl(
                image,
                layer.color,
                layer.contrast,
                hist,
                layer,
                this.dataset
              )!
            );
            results.fullUrls.push(
              this.api.tileTemplateUrl(
                image,
                "#ffffff",
                {
                  mode: "percentile",
                  blackPoint: 0,
                  whitePoint: 100,
                  savedBlackPoint: 0,
                  savedWhitePoint: 100
                },
                hist,
                layer,
                this.dataset
              )!
            );
          });
        }
      });
      return results;
    };
  }

  get layerStackImages(): any {
    if (!this.dataset || !this.configuration || !this.api.histogramsLoaded) {
      return [];
    }
    const layers = this.configuration.view.layers;

    return layers.map(layer => {
      const images = getLayerImages(
        layer,
        this.dataset!,
        this.time,
        this.xy,
        this.z
      );
      const hist = this.api.getResolvedLayerHistogram(images);
      const singleFrame =
        layer.xy.type !== "max-merge" &&
        layer.time.type !== "max-merge" &&
        layer.z.type !== "max-merge" &&
        images.length === 1;
      const results: { [key: string]: any } = {
        layer,
        images,
        urls: images.map(image =>
          this.api.tileTemplateUrl(
            image,
            layer.color,
            layer.contrast,
            hist,
            layer,
            this.dataset
          )
        ),
        fullUrls: images.map(image =>
          this.api.tileTemplateUrl(
            image,
            "#ffffff",
            {
              mode: "percentile",
              blackPoint: 0,
              whitePoint: 100,
              savedBlackPoint: 0,
              savedWhitePoint: 100
            },
            hist,
            layer,
            this.dataset
          )
        ),
        hist,
        singleFrame: singleFrame ? images[0].frameIndex : null
      };
      if (results.fullUrls && results.fullUrls.length && results.fullUrls[0]) {
        results.baseQuadOptions = {
          baseUrl: results.fullUrls[0].split("/tiles")[0] + "/tiles",
          restRequest: (params: any) =>
            this.api.client
              .get(params.url, { params: params.data })
              .then(data => data.data),
          restUrl:
            "item/" +
            results.fullUrls[0].split("/tiles")[0].split("item/")[1] +
            "/tiles",
          maxTextures: 32,
          maxTextureSize: 4096,
          query:
            "style=" +
            encodeURIComponent(
              JSON.stringify({
                min: "min",
                max: "max",
                palette: ["#000000", "#ffffff"]
              })
            ) +
            "&cache=true"
        };
        let anyImage = this.dataset!.anyImage();
        if (
          anyImage &&
          anyImage.tileinfo &&
          anyImage.tileinfo.IndexStride &&
          anyImage.tileinfo.IndexStride.IndexC === 1 &&
          anyImage.tileinfo.IndexRange &&
          anyImage.tileinfo.IndexRange.IndexC > 1
        ) {
          results.baseQuadOptions.frameBase = layer.channel;
          results.baseQuadOptions.frameStride =
            anyImage.tileinfo.IndexRange.IndexC;
          results.baseQuadOptions.frameGroup =
            anyImage.tileinfo.IndexRange.IndexZ || 1;
          if (
            (anyImage.tileinfo.IndexStride || {}).IndexZ &&
            (anyImage.tileinfo.IndexStride || {}).IndexC &&
            anyImage.tileinfo.IndexStride.IndexZ >
              anyImage.tileinfo.IndexRange.IndexC
          ) {
            results.baseQuadOptions.frameGroupStride =
              anyImage.tileinfo.IndexStride.IndexZ /
              anyImage.tileinfo.IndexRange.IndexC;
          }
        }
      }
      return results;
    });
  }

  get getLayerHistogram() {
    // need to be like that to be detected as a getter
    return (layer: IDisplayLayer) => {
      if (!this.dataset || !this.configuration) {
        return Promise.resolve(null);
      }
      const images = getLayerImages(
        layer,
        this.dataset,
        this.time,
        this.xy,
        this.z
      );
      if (!layer._histogram) {
        layer._histogram = {
          promise: Promise.resolve(null),
          lastHistogram: null,
          lastImages: null,
          nextImages: null,
          lock: false
        };
      }

      // debounce histogram calls
      let nextHistogram = () => {
        if (
          layer._histogram &&
          !layer._histogram.lock &&
          layer._histogram.nextImages !== null
        ) {
          const histogramObj = layer._histogram;
          const images = layer._histogram.nextImages;
          histogramObj.lock = true;
          histogramObj.promise = this.api.getLayerHistogram(images);
          histogramObj.promise.then(value => {
            histogramObj.lastHistogram = value;
          });
          histogramObj.promise.catch(() => {
            histogramObj.lastHistogram = null;
          });
          histogramObj.promise.finally(() => {
            histogramObj.lastImages = images;
            histogramObj.nextImages = null;
            histogramObj.lock = false;
            nextHistogram();
          });
        }
        return null;
      };
<<<<<<< HEAD

      const imagesToId = (images: IImage[] | null) =>
        images?.map(i => `${i.item._id}#${i.frameIndex}`).join(",");

      if (imagesToId(images) !== imagesToId(layer._histogram.lastImages)) {
        layer._histogram.nextImages = images;
        nextHistogram();
=======
      if (
        !layer._histogram.images ||
        images.length !== layer._histogram.images.length ||
        images.some((img, idx) => img !== layer._histogram.images[idx])
      ) {
        layer._histogram.next = images;
        if (layer._histogram.last) {
          nextHistogram();
        }
>>>>>>> eba87351
      }
      return layer._histogram.promise;
    };
  }

  @Mutation
  public setSnapshotImpl(value?: string) {
    // check if snapshot is available.  If not, set to undefined
    this.snapshot = value;
    // TODO: also load the snapshot
  }

  @Action
  async setSnapshot(value?: string) {
    this.setSnapshotImpl(value);
  }

  @Action
  async syncSnapshots() {
    if (!this.configuration) {
      return;
    }
    await this.api.updateSnapshots(this.configuration);
  }

  @Action
  async addSnapshot(snapshot: { [key: string]: any }) {
    if (!this.configuration) {
      return;
    }
    let snapshots = (this.configuration.snapshots || []).filter(
      d => d.name !== snapshot.name
    );
    snapshots.push(snapshot);
    this.configuration.snapshots = snapshots;
    await this.syncSnapshots();
  }

  @Action
  async removeSnapshot(name: string) {
    if (!this.configuration) {
      return;
    }
    let snapshots = (this.configuration.snapshots || []).filter(
      d => d.name !== name
    );
    this.configuration.snapshots = snapshots;
    await this.syncSnapshots();
  }

  @Mutation
  public loadSnapshotImpl(snapshot: { [key: string]: any }) {
    this.unrollXY = snapshot.unrollXY;
    this.unrollZ = snapshot.unrollZ;
    this.unrollT = snapshot.unrollT;
    this.xy = snapshot.xy;
    this.z = snapshot.z;
    this.time = snapshot.time;
    this.layerMode = snapshot.layerMode;
  }

  @Action
  async loadSnapshot(name: string) {
    if (!this.configuration || !this.dataset) {
      return {};
    }
    let snapshots = (this.configuration.snapshots || []).filter(
      d => d.name == name
    );
    if (!snapshots.length) {
      return {};
    }
    let snapshot = snapshots[0];
    while (this.configuration.view.layers.length) {
      this.removeLayerImpl(0);
    }
    snapshot.layers.forEach((sslayer: { [key: string]: any }) => {
      var layer = newLayer(this.dataset!, this.configuration!.view.layers!);
      Object.assign(layer, sslayer);
      this.pushLayer(layer);
    });
    this.loadSnapshotImpl(snapshot);
    await this.syncConfiguration();
    // note that this doesn't set viewport, snapshot name, description, tags,
    // map rotation, or screenshot parameters
    return snapshot;
  }

  @Action
  async scheduleTileFramesComputation(datasetId: string) {
    return this.api.scheduleTileFramesComputation(datasetId);
  }

  @Action
  async scheduleMaxMergeCache(datasetId: string) {
    return this.api.scheduleMaxMergeCache(datasetId);
  }
}

const main = getModule(Main);

export default main;<|MERGE_RESOLUTION|>--- conflicted
+++ resolved
@@ -923,13 +923,7 @@
       if (!this.dataset || !this.configuration) {
         return Promise.resolve(null);
       }
-      const images = getLayerImages(
-        layer,
-        this.dataset,
-        this.time,
-        this.xy,
-        this.z
-      );
+
       if (!layer._histogram) {
         layer._histogram = {
           promise: Promise.resolve(null),
@@ -966,25 +960,23 @@
         }
         return null;
       };
-<<<<<<< HEAD
-
-      const imagesToId = (images: IImage[] | null) =>
-        images?.map(i => `${i.item._id}#${i.frameIndex}`).join(",");
-
-      if (imagesToId(images) !== imagesToId(layer._histogram.lastImages)) {
-        layer._histogram.nextImages = images;
+
+      const lastImages = layer._histogram.lastImages;
+      const nextImages = getLayerImages(
+        layer,
+        this.dataset,
+        this.time,
+        this.xy,
+        this.z
+      );
+
+      if (
+        lastImages === null ||
+        nextImages.length !== lastImages.length ||
+        nextImages.some((image, idx) => image !== lastImages[idx])
+      ) {
+        layer._histogram.nextImages = nextImages;
         nextHistogram();
-=======
-      if (
-        !layer._histogram.images ||
-        images.length !== layer._histogram.images.length ||
-        images.some((img, idx) => img !== layer._histogram.images[idx])
-      ) {
-        layer._histogram.next = images;
-        if (layer._histogram.last) {
-          nextHistogram();
-        }
->>>>>>> eba87351
       }
       return layer._histogram.promise;
     };
