<template>
  <v-container>
    <v-progress-circular v-if="loading" indeterminate />
    <v-data-table
      v-else-if="compatibleConfigurations.length > 0"
      show-select
      v-model="selectedConfigurations"
      :items="compatibleConfigurations"
      :headers="headers"
      :search="search"
    >
      <template v-slot:top>
        <v-card>
          <v-card-title>
            {{ title }}
            <v-spacer></v-spacer>
            <v-text-field
              v-model="search"
              append-icon="mdi-magnify"
              label="Search"
              single-line
              hide-details
            ></v-text-field>
          </v-card-title>
        </v-card>
      </template>
    </v-data-table>
    <v-alert v-else color="orange darken-2" dark>
      No compatible collection were found for this dataset.
    </v-alert>
    <div class="button-bar">
      <v-btn color="warning" class="mr-4" @click="cancel">Cancel</v-btn>
      <v-btn
        :disabled="selectedConfigurations.length <= 0"
        color="primary"
        class="mr-4"
        @click="submit"
      >
        Submit
      </v-btn>
    </div>
  </v-container>
</template>
<script lang="ts">
import { Component, Prop, Watch } from "vue-property-decorator";
import store from "@/store";
<<<<<<< HEAD
import { IDatasetConfiguration, IDatasetView } from "@/store/model";
=======
import { IDatasetConfiguration, areCompatibles } from "@/store/model";
import { getDatasetCompatibility } from "@/store/GirderAPI";
>>>>>>> 288bb762
import routeMapper from "@/utils/routeMapper";
import { logError } from "@/utils/log";

const Mapper = routeMapper(
  {},
  {
    datasetId: {
      parse: String,
      get: () => store.selectedDatasetId,
      set: (value: string) => store.setSelectedDataset(value),
    },
  },
);

@Component
export default class ConfigurationSelect extends Mapper {
  readonly store = store;

  @Prop({ default: "Select collections" })
  title!: string;

  compatibleConfigurations: IDatasetConfiguration[] = [];
  selectedConfigurations: IDatasetConfiguration[] = [];
  loading: boolean = false;
  search: string = "";

  readonly headers = [
    { text: "Collection Name", value: "name" },
    { text: "Collection Description", value: "description" },
  ];

  get dataset() {
    return this.store.dataset;
  }

  @Watch("dataset")
  async updateCompatibleConfigurations() {
    if (!this.dataset) {
      this.compatibleConfigurations = [];
      return;
    }
    this.loading = true;
    try {
      // Find all configurations that can be linked to the dataset but are not linked yet
      const views = await this.store.api.findDatasetViews({
        datasetId: this.dataset.id,
      });
      const linkedConfigurationIds = new Set(
<<<<<<< HEAD
        views.map((v: IDatasetView) => v.configurationId),
      );
      const compatibleConfigurations =
        await this.store.api.getCompatibleConfigurations(this.dataset);
      this.compatibleConfigurations = compatibleConfigurations.filter(
        (conf) => !linkedConfigurationIds.has(conf.id),
=======
        views.map((v: any) => v.configurationId),
>>>>>>> 288bb762
      );

      // Get all collections using the new endpoint (like CollectionList.vue does)
      const allConfigurations = await this.store.api.getAllConfigurations();

      // Filter for compatible configurations using client-side logic
      const datasetCompatibility = getDatasetCompatibility(this.dataset);
      const compatibleConfigurations = allConfigurations.filter((conf) => {
        // Skip if already linked
        if (linkedConfigurationIds.has(conf.id)) {
          return false;
        }
        // Check compatibility using the same logic as AddDatasetToCollection
        return areCompatibles(conf.compatibility, datasetCompatibility);
      });

      this.compatibleConfigurations = compatibleConfigurations;
    } catch (error) {
      logError("Failed to fetch compatible configurations:", error);
      this.compatibleConfigurations = [];
    } finally {
      this.loading = false;
    }
  }

  mounted() {
    this.updateCompatibleConfigurations();
  }

  submit() {
    this.$emit("submit", this.selectedConfigurations);
  }

  cancel() {
    this.$emit("cancel");
  }
}
</script><|MERGE_RESOLUTION|>--- conflicted
+++ resolved
@@ -44,12 +44,7 @@
 <script lang="ts">
 import { Component, Prop, Watch } from "vue-property-decorator";
 import store from "@/store";
-<<<<<<< HEAD
 import { IDatasetConfiguration, IDatasetView } from "@/store/model";
-=======
-import { IDatasetConfiguration, areCompatibles } from "@/store/model";
-import { getDatasetCompatibility } from "@/store/GirderAPI";
->>>>>>> 288bb762
 import routeMapper from "@/utils/routeMapper";
 import { logError } from "@/utils/log";
 
@@ -98,16 +93,12 @@
         datasetId: this.dataset.id,
       });
       const linkedConfigurationIds = new Set(
-<<<<<<< HEAD
         views.map((v: IDatasetView) => v.configurationId),
       );
       const compatibleConfigurations =
         await this.store.api.getCompatibleConfigurations(this.dataset);
       this.compatibleConfigurations = compatibleConfigurations.filter(
         (conf) => !linkedConfigurationIds.has(conf.id),
-=======
-        views.map((v: any) => v.configurationId),
->>>>>>> 288bb762
       );
 
       // Get all collections using the new endpoint (like CollectionList.vue does)
