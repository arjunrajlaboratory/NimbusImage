--- conflicted
+++ resolved
@@ -1,44 +1,12 @@
 <template>
   <div>
-<<<<<<< HEAD
-    <value-slider v-model="xy" label="XY Value" :min="0" :max="maxXY" />
-    <v-checkbox v-model="splayXY" label="Splay by XY" />
-    <value-slider v-model="z" label="Z Value" :min="0" :max="maxZ" />
-    <v-checkbox v-model="splayZ" label="Splay by Z" />
-    <value-slider v-model="time" label="Time Value" :min="0" :max="maxTime" />
-    <v-checkbox v-model="splayT" label="Splay by T" />
-    <switch-toggle
-      v-model="layerMode"
-      label="Layers: "
-      true-label="Multiple"
-      true-value="multiple"
-      false-label="Single"
-      false-value="single"
-      id="layerMode"
-    />
-    <slot></slot>
-    <v-select
-      v-model="mode"
-      label="Composition Mode"
-      :items="modes"
-      hide-details
-    >
-      <template #append>
-        <v-btn
-          href="https://mdn.mozillademos.org/en-US/docs/Web/API/Canvas_API/Tutorial/Compositing/Example$samples/Compositing_example"
-          rel="noopener noreferrer"
-          target="_blank"
-          icon
-        >
-          <v-icon>mdi-open-in-new</v-icon>
-        </v-btn>
-      </template>
-    </v-select>
-=======
     <div>
       <value-slider v-model="xy" label="XY Value" :min="0" :max="maxXY" />
+      <v-checkbox v-model="splayXY" label="Splay by XY" />
       <value-slider v-model="z" label="Z Value" :min="0" :max="maxZ" />
+      <v-checkbox v-model="splayZ" label="Splay by Z" />
       <value-slider v-model="time" label="Time Value" :min="0" :max="maxTime" />
+      <v-checkbox v-model="splayT" label="Splay by T" />
       <switch-toggle
         v-model="layerMode"
         label="Layers: "
@@ -69,7 +37,6 @@
         </template>
       </v-select>
     </div>
->>>>>>> 9776a299
   </div>
 </template>
 <style scoped>
