--- conflicted
+++ resolved
@@ -206,7 +206,7 @@
 
       <v-divider />
 
-<<<<<<< HEAD
+
       <v-card-title
         class="headline"
         v-description="{
@@ -216,10 +216,6 @@
         }"
       >
         Download Snapshot Images
-=======
-      <v-card-title class="headline">
-        Download images
->>>>>>> 8d83fa17
       </v-card-title>
       <v-card-text>
         <v-row>
