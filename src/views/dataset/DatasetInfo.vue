<template>
  <v-container flex>
    <v-row>
      <v-col cols="6">
        <v-card class="my-3">
          <v-toolbar>
            <v-toolbar-title> Dataset </v-toolbar-title>
            <v-spacer></v-spacer>
            <v-btn
              color="green"
              @click="goToDefaultView"
              :disabled="!dataset"
              class="pulse-btn"
              id="view-dataset-button-tourstep"
              v-tour-trigger="'view-dataset-button-tourtrigger'"
            >
              <v-icon left>mdi-eye</v-icon>
              View
            </v-btn>
          </v-toolbar>
          <v-card-text>
            <v-simple-table class="elevation-3 ma-2">
              <tbody>
                <tr v-for="item in report" :key="item.name">
                  <td class="text-right" width="30%">{{ item.name }}</td>
                  <td width="70%">{{ item.value }}</td>
                </tr>
              </tbody>
            </v-simple-table>
            <div class="text-right mt-4 mr-2">
              <v-dialog v-model="removeDatasetConfirm" max-width="33vw">
                <template #activator="{ on }">
                  <v-btn color="error" small outlined v-on="on">
                    <v-icon left>mdi-close</v-icon>
                    Remove Dataset
                  </v-btn>
                </template>
                <v-card>
                  <v-card-title>
                    Are you sure to remove "{{ datasetName }}"?
                  </v-card-title>
                  <v-card-actions class="button-bar">
                    <v-btn @click="removeDatasetConfirm = false">
                      Cancel
                    </v-btn>
                    <v-btn @click="removeDataset" color="warning">Remove</v-btn>
                  </v-card-actions>
                </v-card>
              </v-dialog>
            </div>
          </v-card-text>
        </v-card>
      </v-col>
      <v-col cols="6">
        <v-card class="my-3">
          <v-toolbar>
<<<<<<< HEAD
            <v-toolbar-title>Select a collection</v-toolbar-title>
          </v-toolbar>
          <v-alert type="info" text class="mb-4">
            Collections are a way to organize your datasets. Every dataset
            belongs to one or more collections. You can create a new collection
            (default), or add your dataset to an existing collection, or "copy"
            an existing collection to put your dataset into (useful if you want
            to copy in existing tools and layers). The collection also includes
            the layers and tools that you use to visualize the dataset.
=======
            <v-toolbar-title>Add dataset to a collection</v-toolbar-title>
          </v-toolbar>
          <v-alert type="info" text class="mb-4">
            Collections are a way to organize your datasets. Every dataset
            belongs to one or more collections. You can create a new collection,
            or add your dataset to an existing collection, or "copy" an existing
            collection to put your dataset into. The collection also defines the
            layers and tools that you use to visualize the dataset.
>>>>>>> 2d29bd8b
          </v-alert>
          <v-card-text>
            <v-dialog
              v-model="removeDatasetViewConfirm"
              max-width="33vw"
              v-if="viewToRemove"
            >
              <v-card>
                <v-card-title>
                  Are you sure to remove the view for collection "{{
                    configInfo[viewToRemove.configurationId]
                      ? configInfo[viewToRemove.configurationId].name
                      : "Unnamed configuration"
                  }}"?
                </v-card-title>
                <v-card-actions class="button-bar">
                  <v-btn @click="closeRemoveConfigurationDialog()">
                    Cancel
                  </v-btn>
                  <v-btn @click="removeDatasetView()" color="warning">
                    Remove
                  </v-btn>
                </v-card-actions>
              </v-card>
            </v-dialog>
            <v-card class="ma-3">
              <v-card-title class="title">
                {{
                  datasetViewItems.length > 0
                    ? "Select a collection"
<<<<<<< HEAD
                    : "Create new collection"
=======
                    : "Create new collection (default)"
>>>>>>> 2d29bd8b
                }}
              </v-card-title>
              <v-card-text>
                <div v-if="dataset && datasetViewItems.length <= 0">
                  <v-text-field
                    v-tooltip
                    v-model="defaultConfigurationName"
                    label="New collection name"
                    dense
                    hide-details
                    class="ma-1 pb-2 important-field"
                  />
                  <v-divider class="my-4" />
                </div>

                <!-- <div>
                  <v-tooltip top max-width="50vh">
                    <template v-slot:activator="{ on, attrs }">
                      <v-btn
                        v-on="on"
                        v-bind="attrs"
                        class="ma-1"
                        small
                        color="primary"
                        :to="{
                          name: 'newconfiguration',
                          params: {},
                          query: { datasetId: dataset ? dataset.id : '' }
                        }"
                      >
                        Create New Configuration…
                      </v-btn>
                    </template>
                    Create a new collection and add the current dataset to it
                  </v-tooltip>
                </div> -->
              </v-card-text>
            </v-card>
            <v-list two-line>
              <v-radio-group v-model="selectedDatasetViewId">
                <v-list-item
                  v-for="d in datasetViewItems"
                  :key="d.datasetView.id"
                  @click.stop="selectedDatasetViewId = d.datasetView.id"
                  class="selectable-list-item"
                >
                  <v-list-item-action class="mr-2">
                    <v-radio
                      :value="d.datasetView.id"
                      color="primary"
                    ></v-radio>
                  </v-list-item-action>
                  <v-list-item-content>
                    <v-list-item-title>
                      {{
                        d.configInfo
                          ? d.configInfo.name
                          : "Unnamed configuration"
                      }}
                    </v-list-item-title>
                    <v-list-item-subtitle>
                      {{
                        d.configInfo
                          ? d.configInfo.description
                          : "No description"
                      }}
                    </v-list-item-subtitle>
                  </v-list-item-content>
                  <v-list-item-action @click.stop>
                    <span class="button-bar">
                      <girder-location-chooser
                        @input="duplicateView(d.datasetView, $event)"
                        title="Select a folder for duplicated configuration"
                      >
                        <template v-slot:activator="{ on }">
                          <v-icon
                            class="action-icon mr-2"
                            color="primary"
                            v-on="on"
                          >
                            mdi-content-duplicate
                          </v-icon>
                        </template>
                      </girder-location-chooser>
                      <v-icon
                        class="action-icon"
                        color="warning"
                        v-on:click.stop="
                          openRemoveConfigurationDialog(d.datasetView)
                        "
                      >
                        mdi-close
                      </v-icon>
                    </span>
                  </v-list-item-action>
                </v-list-item>
              </v-radio-group>
            </v-list>
            <div>
              <v-tooltip top max-width="50vh">
                <template v-slot:activator="{ on, attrs }">
                  <v-btn
                    v-on="on"
                    v-bind="attrs"
                    class="ma-1"
                    small
                    color="primary"
                    :to="{
                      name: 'importconfiguration',
                      query: { datasetId },
                    }"
                  >
                    Add an existing collection…
                  </v-btn>
                </template>
                Add this dataset to an existing collection. Shows a list of all
                collections that are compatible with the current dataset.
              </v-tooltip>
            </div>
            <div>
              <v-tooltip top max-width="50vh">
                <template v-slot:activator="{ on, attrs }">
                  <v-btn
                    v-on="on"
                    v-bind="attrs"
                    class="ma-1"
                    small
                    color="primary"
                    :to="{
                      name: 'duplicateimportconfiguration',
                      query: { datasetId },
                    }"
                  >
                    Copy existing collection…
                  </v-btn>
                </template>
                Make a copy of an existing collection and apply it to the
                current dataset, leaving the original collection unchanged.
              </v-tooltip>
            </div>
            <div v-if="dataset && datasetViewItems.length > 0">
              <v-tooltip top max-width="50vh">
                <template v-slot:activator="{ on, attrs }">
                  <v-btn
                    v-on="on"
                    v-bind="attrs"
                    class="ma-1"
                    small
                    color="primary"
                    @click="showNewCollectionDialog = true"
                  >
                    Add a new collection…
                  </v-btn>
                </template>
                Create a new collection with a custom name and location for this
                dataset.
              </v-tooltip>
            </div>

            <!-- New Collection Location Dialog -->
            <v-dialog v-model="showNewCollectionDialog" max-width="500px">
              <v-card>
                <v-card-title>Select Location for New Collection</v-card-title>
                <v-card-text>
                  <p>Choose where to store the new collection:</p>
                  <girder-location-chooser
                    @input="handleLocationSelected"
                    title="Select a folder for the new collection"
                  />
                </v-card-text>
                <v-card-actions>
                  <v-spacer></v-spacer>
                  <v-btn text @click="showNewCollectionDialog = false"
                    >Cancel</v-btn
                  >
                </v-card-actions>
              </v-card>
            </v-dialog>

            <!-- New Collection Name Dialog -->
            <v-dialog v-model="showNewCollectionNameDialog" max-width="500px">
              <v-card>
                <v-card-title>Name Your New Collection</v-card-title>
                <v-card-text>
                  <v-text-field
                    v-model="newCollectionName"
                    label="Collection Name"
                    dense
                    autofocus
                    :rules="nameRules"
                  />
                </v-card-text>
                <v-card-actions>
                  <v-spacer></v-spacer>
                  <v-btn text @click="showNewCollectionNameDialog = false"
                    >Cancel</v-btn
                  >
                  <v-btn color="success" @click="createNewCollection"
                    >Create</v-btn
                  >
                </v-card-actions>
              </v-card>
            </v-dialog>
          </v-card-text>
        </v-card>
      </v-col>
    </v-row>
  </v-container>
</template>
<script lang="ts">
import { Vue, Component, Watch } from "vue-property-decorator";
import store from "@/store";
import girderResources from "@/store/girderResources";
import { IDatasetView } from "@/store/model";
import { IGirderItem, IGirderSelectAble } from "@/girder";
import { logError } from "@/utils/log";

@Component({
  components: {
    GirderLocationChooser: () =>
      import("@/components/GirderLocationChooser.vue").then((mod) => mod),
  },
})
export default class DatasetInfo extends Vue {
  readonly store = store;
  readonly girderResources = girderResources;

  removeDatasetConfirm = false;

  removeDatasetViewConfirm = false;
  viewToRemove: IDatasetView | null = null;

  datasetViews: IDatasetView[] = [];
  configInfo: { [configurationId: string]: IGirderItem } = {};
  selectedDatasetViewId: string | null = null;

  defaultConfigurationName: string = "";

  showNewCollectionDialog = false;
  showNewCollectionNameDialog = false;
  newCollectionName: string = "";
  selectedFolderId: string | null = null;

  readonly headers = [
    {
      text: "Field",
      sortable: false,
      value: "name",
    },
    {
      text: "Value",
      sortable: false,
      value: "value",
    },
  ];

  get datasetViewItems(): {
    datasetView: IDatasetView;
    configInfo: IGirderItem | undefined;
  }[] {
    return this.datasetViews.map((datasetView) => ({
      datasetView,
      configInfo: this.configInfo[datasetView.configurationId],
    }));
  }

  @Watch("datasetViews")
  fetchConfigurationsInfo() {
    for (const datasetView of this.datasetViews) {
      if (!(datasetView.configurationId in this.configInfo)) {
        this.girderResources
          .getItem(datasetView.configurationId)
          .then((item) =>
            Vue.set(this.configInfo, datasetView.configurationId, item),
          );
      }
    }

    // Check if the selected view still exists in the dataset views
    if (this.selectedDatasetViewId) {
      const selectedViewExists = this.datasetViews.some(
        (view) => view.id === this.selectedDatasetViewId,
      );

      // If the selected view no longer exists but there are other views, select the first one
      if (!selectedViewExists && this.datasetViews.length > 0) {
        this.selectedDatasetViewId = this.datasetViews[0].id;
      }
    }
    // Set the first dataset view as selected if none is selected yet
    else if (this.datasetViews.length > 0 && !this.selectedDatasetViewId) {
      this.selectedDatasetViewId = this.datasetViews[0].id;
    }
  }

  get dataset() {
    return this.store.dataset;
  }

  get datasetName() {
    return this.dataset?.name || "";
  }

  get datasetId() {
    return this.dataset?.id || "";
  }

  get report() {
    return [
      {
        name: "Dataset Name",
        value: this.datasetName,
      },
      {
        name: "Dataset Description",
        value: this.dataset?.description || "",
      },
      {
        name: "Timepoints",
        value: this.dataset?.time.length || "?",
      },
      {
        name: "XY Slices",
        value: this.dataset?.xy.length || "?",
      },
      {
        name: "Z Slices",
        value: this.dataset?.z.length || "?",
      },
      {
        name: "Channels",
        value: this.dataset?.channels.length || "?",
      },
    ];
  }

  mounted() {
    this.updateDatasetViews();
    this.updateDefaultConfigurationName();
  }

  @Watch("dataset")
  async updateDatasetViews() {
    if (this.dataset) {
      this.datasetViews = await this.store.api.findDatasetViews({
        datasetId: this.dataset.id,
      });
    } else {
      this.datasetViews = [];
    }
    return this.datasetViews;
  }

  @Watch("datasetName")
  updateDefaultConfigurationName() {
    this.defaultConfigurationName =
      (this.datasetName || "Default") + " collection";
  }

  toRoute(datasetView: IDatasetView) {
    return {
      name: "datasetview",
      params: Object.assign({}, this.$route.params, {
        datasetViewId: datasetView.id,
        datasetId: datasetView.datasetId,
        configurationId: datasetView.configurationId,
      }),
    };
  }

  removeDataset() {
    this.store.deleteDataset(this.dataset!).then(() => {
      this.removeDatasetConfirm = false;
      this.$router.push({
        name: "root",
      });
    });
  }

  openRemoveConfigurationDialog(datasetView: IDatasetView) {
    this.removeDatasetViewConfirm = true;
    this.viewToRemove = datasetView;
  }

  closeRemoveConfigurationDialog() {
    this.removeDatasetViewConfirm = false;
    this.viewToRemove = null;
  }

  removeDatasetView() {
    if (this.viewToRemove) {
      // Store whether we're removing the currently selected view
      const isRemovingSelected =
        this.viewToRemove.id === this.selectedDatasetViewId;

      this.store.deleteDatasetView(this.viewToRemove).then(() => {
        this.removeDatasetViewConfirm = false;
        this.viewToRemove = null;

        // Update the dataset views
        this.updateDatasetViews().then(() => {
          // If we removed the selected view and there are still views left, select the first one
          if (isRemovingSelected && this.datasetViews.length > 0) {
            this.selectedDatasetViewId = this.datasetViews[0].id;
          } else if (this.datasetViews.length === 0) {
            // If no views left, clear the selection
            this.selectedDatasetViewId = null;
          }
        });
      });
    }
  }

  async duplicateView(
    datasetView: IDatasetView,
    configurationFolder: IGirderSelectAble | null,
  ) {
    if (!this.dataset || configurationFolder?._modelType !== "folder") {
      return;
    }
    const baseConfig = await this.girderResources.getConfiguration(
      datasetView.configurationId,
    );
    if (!baseConfig) {
      return;
    }
    const config = await store.api.duplicateConfiguration(
      baseConfig,
      configurationFolder._id,
    );
    await this.store.createDatasetView({
      configurationId: config.id,
      datasetId: this.dataset.id,
    });

    this.$router.push({
      name: "configuration",
      params: Object.assign({ configurationId: config.id }, this.$route.params),
    });
  }

  async goToDefaultView() {
    // If we already have dataset views, use the selected one
    if (this.datasetViews.length > 0) {
      const selectedView = this.selectedDatasetViewId
        ? this.datasetViews.find((v) => v.id === this.selectedDatasetViewId)
        : this.datasetViews[0];

      if (selectedView) {
        this.$router.push(this.toRoute(selectedView));
        return;
      }
    }

    // Otherwise create a new view
    const defaultView = await this.createDefaultView();
    if (defaultView) {
      this.$router.push(this.toRoute(defaultView));
    }
  }

  async createDefaultView() {
    if (!this.dataset) {
      return;
    }
    const datasetFolder = await this.girderResources.getFolder(this.dataset.id);
    if (!datasetFolder?.parentId) {
      return;
    }
    const config = await this.store.createConfiguration({
      name: this.defaultConfigurationName,
      description: "",
      folderId: datasetFolder.parentId,
    });
    if (!config) {
      return;
    }
    const view = await this.store.createDatasetView({
      configurationId: config.id,
      datasetId: this.dataset.id,
    });
    return view;
  }

  handleLocationSelected(location: IGirderSelectAble | null) {
    this.showNewCollectionDialog = false;

    if (location && location._modelType === "folder") {
      this.selectedFolderId = location._id;
      this.newCollectionName = this.defaultConfigurationName;
      this.showNewCollectionNameDialog = true;
    }
  }

  async createNewCollection() {
    if (!this.newCollectionName || !this.selectedFolderId || !this.dataset) {
      return;
    }

    try {
      // Create the configuration
      const config = await this.store.createConfiguration({
        name: this.newCollectionName,
        description: "",
        folderId: this.selectedFolderId,
      });

      if (config) {
        // Create the dataset view
        const view = await this.store.createDatasetView({
          configurationId: config.id,
          datasetId: this.dataset.id,
        });

        // Update the dataset views
        await this.updateDatasetViews();

        // Select the new view
        if (view) {
          this.selectedDatasetViewId = view.id;
        }
      }
    } catch (error) {
      logError("Error creating new collection:", error);
    } finally {
      // Reset the dialog state
      this.showNewCollectionNameDialog = false;
      this.selectedFolderId = null;
    }
  }

  get nameRules() {
    return [(v: string) => !!v || "Name is required"];
  }
}
</script>

<style lang="scss" scoped>
.important-field ::v-deep .v-label {
  font-size: 22px;
  font-weight: bold;
}

.button-bar {
  display: flex;
  align-items: center;
  justify-content: flex-end;
}

.action-icon {
  cursor: pointer;
  font-size: 20px;
  padding: 4px;
  border-radius: 50%;
  transition: all 0.2s ease;

  &:hover {
    background-color: rgba(0, 0, 0, 0.05);
    transform: scale(1.1);
  }
}

.pulse-btn {
  animation: subtle-pulse 3s infinite ease-in-out;
  transition: all 0.3s ease;
  position: relative; /* Needed for the pseudo-element */
}

/* Use a pseudo-element for the pulsing effect to avoid affecting the button content */
.pulse-btn::after {
  content: "";
  position: absolute;
  top: 0;
  left: 0;
  right: 0;
  bottom: 0;
  border-radius: inherit;
  box-shadow: 0 0 0 0 rgba(76, 175, 80, 0.5);
  animation: subtle-pulse-shadow 3s infinite ease-in-out;
}

@keyframes subtle-pulse {
  0% {
    transform: scale(1);
  }
  50% {
    transform: scale(1.03);
  }
  100% {
    transform: scale(1);
  }
}

@keyframes subtle-pulse-shadow {
  0% {
    box-shadow: 0 0 0 0 rgba(76, 175, 80, 0.5);
  }
  70% {
    box-shadow: 0 0 0 8px rgba(76, 175, 80, 0);
  }
  100% {
    box-shadow: 0 0 0 0 rgba(76, 175, 80, 0);
  }
}

.selectable-list-item {
  cursor: pointer;

  &:hover {
    background-color: rgba(0, 0, 0, 0.05);
  }
}
</style><|MERGE_RESOLUTION|>--- conflicted
+++ resolved
@@ -2,8 +2,22 @@
   <v-container flex>
     <v-row>
       <v-col cols="6">
+      <v-col cols="6">
         <v-card class="my-3">
           <v-toolbar>
+            <v-toolbar-title> Dataset </v-toolbar-title>
+            <v-spacer></v-spacer>
+            <v-btn
+              color="green"
+              @click="goToDefaultView"
+              :disabled="!dataset"
+              class="pulse-btn"
+              id="view-dataset-button-tourstep"
+              v-tour-trigger="'view-dataset-button-tourtrigger'"
+            >
+              <v-icon left>mdi-eye</v-icon>
+              View
+            </v-btn>
             <v-toolbar-title> Dataset </v-toolbar-title>
             <v-spacer></v-spacer>
             <v-btn
@@ -54,7 +68,6 @@
       <v-col cols="6">
         <v-card class="my-3">
           <v-toolbar>
-<<<<<<< HEAD
             <v-toolbar-title>Select a collection</v-toolbar-title>
           </v-toolbar>
           <v-alert type="info" text class="mb-4">
@@ -64,16 +77,6 @@
             an existing collection to put your dataset into (useful if you want
             to copy in existing tools and layers). The collection also includes
             the layers and tools that you use to visualize the dataset.
-=======
-            <v-toolbar-title>Add dataset to a collection</v-toolbar-title>
-          </v-toolbar>
-          <v-alert type="info" text class="mb-4">
-            Collections are a way to organize your datasets. Every dataset
-            belongs to one or more collections. You can create a new collection,
-            or add your dataset to an existing collection, or "copy" an existing
-            collection to put your dataset into. The collection also defines the
-            layers and tools that you use to visualize the dataset.
->>>>>>> 2d29bd8b
           </v-alert>
           <v-card-text>
             <v-dialog
@@ -104,16 +107,13 @@
                 {{
                   datasetViewItems.length > 0
                     ? "Select a collection"
-<<<<<<< HEAD
                     : "Create new collection"
-=======
-                    : "Create new collection (default)"
->>>>>>> 2d29bd8b
                 }}
               </v-card-title>
               <v-card-text>
                 <div v-if="dataset && datasetViewItems.length <= 0">
                   <v-text-field
+                    v-tooltip
                     v-tooltip
                     v-model="defaultConfigurationName"
                     label="New collection name"
@@ -123,6 +123,7 @@
                   />
                   <v-divider class="my-4" />
                 </div>
+
 
                 <!-- <div>
                   <v-tooltip top max-width="50vh">
@@ -206,6 +207,64 @@
                   </v-list-item-action>
                 </v-list-item>
               </v-radio-group>
+              <v-radio-group v-model="selectedDatasetViewId">
+                <v-list-item
+                  v-for="d in datasetViewItems"
+                  :key="d.datasetView.id"
+                  @click.stop="selectedDatasetViewId = d.datasetView.id"
+                  class="selectable-list-item"
+                >
+                  <v-list-item-action class="mr-2">
+                    <v-radio
+                      :value="d.datasetView.id"
+                      color="primary"
+                    ></v-radio>
+                  </v-list-item-action>
+                  <v-list-item-content>
+                    <v-list-item-title>
+                      {{
+                        d.configInfo
+                          ? d.configInfo.name
+                          : "Unnamed configuration"
+                      }}
+                    </v-list-item-title>
+                    <v-list-item-subtitle>
+                      {{
+                        d.configInfo
+                          ? d.configInfo.description
+                          : "No description"
+                      }}
+                    </v-list-item-subtitle>
+                  </v-list-item-content>
+                  <v-list-item-action @click.stop>
+                    <span class="button-bar">
+                      <girder-location-chooser
+                        @input="duplicateView(d.datasetView, $event)"
+                        title="Select a folder for duplicated configuration"
+                      >
+                        <template v-slot:activator="{ on }">
+                          <v-icon
+                            class="action-icon mr-2"
+                            color="primary"
+                            v-on="on"
+                          >
+                            mdi-content-duplicate
+                          </v-icon>
+                        </template>
+                      </girder-location-chooser>
+                      <v-icon
+                        class="action-icon"
+                        color="warning"
+                        v-on:click.stop="
+                          openRemoveConfigurationDialog(d.datasetView)
+                        "
+                      >
+                        mdi-close
+                      </v-icon>
+                    </span>
+                  </v-list-item-action>
+                </v-list-item>
+              </v-radio-group>
             </v-list>
             <div>
               <v-tooltip top max-width="50vh">
@@ -270,7 +329,83 @@
 
             <!-- New Collection Location Dialog -->
             <v-dialog v-model="showNewCollectionDialog" max-width="500px">
+            <div>
+              <v-tooltip top max-width="50vh">
+                <template v-slot:activator="{ on, attrs }">
+                  <v-btn
+                    v-on="on"
+                    v-bind="attrs"
+                    class="ma-1"
+                    small
+                    color="primary"
+                    :to="{
+                      name: 'importconfiguration',
+                      query: { datasetId },
+                    }"
+                  >
+                    Add an existing collection…
+                  </v-btn>
+                </template>
+                Add this dataset to an existing collection. Shows a list of all
+                collections that are compatible with the current dataset.
+              </v-tooltip>
+            </div>
+            <div>
+              <v-tooltip top max-width="50vh">
+                <template v-slot:activator="{ on, attrs }">
+                  <v-btn
+                    v-on="on"
+                    v-bind="attrs"
+                    class="ma-1"
+                    small
+                    color="primary"
+                    :to="{
+                      name: 'duplicateimportconfiguration',
+                      query: { datasetId },
+                    }"
+                  >
+                    Copy existing collection…
+                  </v-btn>
+                </template>
+                Make a copy of an existing collection and apply it to the
+                current dataset, leaving the original collection unchanged.
+              </v-tooltip>
+            </div>
+            <div v-if="dataset && datasetViewItems.length > 0">
+              <v-tooltip top max-width="50vh">
+                <template v-slot:activator="{ on, attrs }">
+                  <v-btn
+                    v-on="on"
+                    v-bind="attrs"
+                    class="ma-1"
+                    small
+                    color="primary"
+                    @click="showNewCollectionDialog = true"
+                  >
+                    Add a new collection…
+                  </v-btn>
+                </template>
+                Create a new collection with a custom name and location for this
+                dataset.
+              </v-tooltip>
+            </div>
+
+            <!-- New Collection Location Dialog -->
+            <v-dialog v-model="showNewCollectionDialog" max-width="500px">
               <v-card>
+                <v-card-title>Select Location for New Collection</v-card-title>
+                <v-card-text>
+                  <p>Choose where to store the new collection:</p>
+                  <girder-location-chooser
+                    @input="handleLocationSelected"
+                    title="Select a folder for the new collection"
+                  />
+                </v-card-text>
+                <v-card-actions>
+                  <v-spacer></v-spacer>
+                  <v-btn text @click="showNewCollectionDialog = false"
+                    >Cancel</v-btn
+                  >
                 <v-card-title>Select Location for New Collection</v-card-title>
                 <v-card-text>
                   <p>Choose where to store the new collection:</p>
@@ -312,6 +447,31 @@
                 </v-card-actions>
               </v-card>
             </v-dialog>
+
+            <!-- New Collection Name Dialog -->
+            <v-dialog v-model="showNewCollectionNameDialog" max-width="500px">
+              <v-card>
+                <v-card-title>Name Your New Collection</v-card-title>
+                <v-card-text>
+                  <v-text-field
+                    v-model="newCollectionName"
+                    label="Collection Name"
+                    dense
+                    autofocus
+                    :rules="nameRules"
+                  />
+                </v-card-text>
+                <v-card-actions>
+                  <v-spacer></v-spacer>
+                  <v-btn text @click="showNewCollectionNameDialog = false"
+                    >Cancel</v-btn
+                  >
+                  <v-btn color="success" @click="createNewCollection"
+                    >Create</v-btn
+                  >
+                </v-card-actions>
+              </v-card>
+            </v-dialog>
           </v-card-text>
         </v-card>
       </v-col>
@@ -325,6 +485,7 @@
 import { IDatasetView } from "@/store/model";
 import { IGirderItem, IGirderSelectAble } from "@/girder";
 import { logError } from "@/utils/log";
+import { logError } from "@/utils/log";
 
 @Component({
   components: {
@@ -344,8 +505,14 @@
   datasetViews: IDatasetView[] = [];
   configInfo: { [configurationId: string]: IGirderItem } = {};
   selectedDatasetViewId: string | null = null;
+  selectedDatasetViewId: string | null = null;
 
   defaultConfigurationName: string = "";
+
+  showNewCollectionDialog = false;
+  showNewCollectionNameDialog = false;
+  newCollectionName: string = "";
+  selectedFolderId: string | null = null;
 
   showNewCollectionDialog = false;
   showNewCollectionNameDialog = false;
@@ -385,6 +552,22 @@
             Vue.set(this.configInfo, datasetView.configurationId, item),
           );
       }
+    }
+
+    // Check if the selected view still exists in the dataset views
+    if (this.selectedDatasetViewId) {
+      const selectedViewExists = this.datasetViews.some(
+        (view) => view.id === this.selectedDatasetViewId,
+      );
+
+      // If the selected view no longer exists but there are other views, select the first one
+      if (!selectedViewExists && this.datasetViews.length > 0) {
+        this.selectedDatasetViewId = this.datasetViews[0].id;
+      }
+    }
+    // Set the first dataset view as selected if none is selected yet
+    else if (this.datasetViews.length > 0 && !this.selectedDatasetViewId) {
+      this.selectedDatasetViewId = this.datasetViews[0].id;
     }
 
     // Check if the selected view still exists in the dataset views
@@ -504,9 +687,24 @@
       const isRemovingSelected =
         this.viewToRemove.id === this.selectedDatasetViewId;
 
+      // Store whether we're removing the currently selected view
+      const isRemovingSelected =
+        this.viewToRemove.id === this.selectedDatasetViewId;
+
       this.store.deleteDatasetView(this.viewToRemove).then(() => {
         this.removeDatasetViewConfirm = false;
         this.viewToRemove = null;
+
+        // Update the dataset views
+        this.updateDatasetViews().then(() => {
+          // If we removed the selected view and there are still views left, select the first one
+          if (isRemovingSelected && this.datasetViews.length > 0) {
+            this.selectedDatasetViewId = this.datasetViews[0].id;
+          } else if (this.datasetViews.length === 0) {
+            // If no views left, clear the selection
+            this.selectedDatasetViewId = null;
+          }
+        });
 
         // Update the dataset views
         this.updateDatasetViews().then(() => {
@@ -564,6 +762,19 @@
     }
 
     // Otherwise create a new view
+    // If we already have dataset views, use the selected one
+    if (this.datasetViews.length > 0) {
+      const selectedView = this.selectedDatasetViewId
+        ? this.datasetViews.find((v) => v.id === this.selectedDatasetViewId)
+        : this.datasetViews[0];
+
+      if (selectedView) {
+        this.$router.push(this.toRoute(selectedView));
+        return;
+      }
+    }
+
+    // Otherwise create a new view
     const defaultView = await this.createDefaultView();
     if (defaultView) {
       this.$router.push(this.toRoute(defaultView));
@@ -643,6 +854,57 @@
   get nameRules() {
     return [(v: string) => !!v || "Name is required"];
   }
+
+  handleLocationSelected(location: IGirderSelectAble | null) {
+    this.showNewCollectionDialog = false;
+
+    if (location && location._modelType === "folder") {
+      this.selectedFolderId = location._id;
+      this.newCollectionName = this.defaultConfigurationName;
+      this.showNewCollectionNameDialog = true;
+    }
+  }
+
+  async createNewCollection() {
+    if (!this.newCollectionName || !this.selectedFolderId || !this.dataset) {
+      return;
+    }
+
+    try {
+      // Create the configuration
+      const config = await this.store.createConfiguration({
+        name: this.newCollectionName,
+        description: "",
+        folderId: this.selectedFolderId,
+      });
+
+      if (config) {
+        // Create the dataset view
+        const view = await this.store.createDatasetView({
+          configurationId: config.id,
+          datasetId: this.dataset.id,
+        });
+
+        // Update the dataset views
+        await this.updateDatasetViews();
+
+        // Select the new view
+        if (view) {
+          this.selectedDatasetViewId = view.id;
+        }
+      }
+    } catch (error) {
+      logError("Error creating new collection:", error);
+    } finally {
+      // Reset the dialog state
+      this.showNewCollectionNameDialog = false;
+      this.selectedFolderId = null;
+    }
+  }
+
+  get nameRules() {
+    return [(v: string) => !!v || "Name is required"];
+  }
 }
 </script>
 
@@ -721,4 +983,74 @@
     background-color: rgba(0, 0, 0, 0.05);
   }
 }
+
+.button-bar {
+  display: flex;
+  align-items: center;
+  justify-content: flex-end;
+}
+
+.action-icon {
+  cursor: pointer;
+  font-size: 20px;
+  padding: 4px;
+  border-radius: 50%;
+  transition: all 0.2s ease;
+
+  &:hover {
+    background-color: rgba(0, 0, 0, 0.05);
+    transform: scale(1.1);
+  }
+}
+
+.pulse-btn {
+  animation: subtle-pulse 3s infinite ease-in-out;
+  transition: all 0.3s ease;
+  position: relative; /* Needed for the pseudo-element */
+}
+
+/* Use a pseudo-element for the pulsing effect to avoid affecting the button content */
+.pulse-btn::after {
+  content: "";
+  position: absolute;
+  top: 0;
+  left: 0;
+  right: 0;
+  bottom: 0;
+  border-radius: inherit;
+  box-shadow: 0 0 0 0 rgba(76, 175, 80, 0.5);
+  animation: subtle-pulse-shadow 3s infinite ease-in-out;
+}
+
+@keyframes subtle-pulse {
+  0% {
+    transform: scale(1);
+  }
+  50% {
+    transform: scale(1.03);
+  }
+  100% {
+    transform: scale(1);
+  }
+}
+
+@keyframes subtle-pulse-shadow {
+  0% {
+    box-shadow: 0 0 0 0 rgba(76, 175, 80, 0.5);
+  }
+  70% {
+    box-shadow: 0 0 0 8px rgba(76, 175, 80, 0);
+  }
+  100% {
+    box-shadow: 0 0 0 0 rgba(76, 175, 80, 0);
+  }
+}
+
+.selectable-list-item {
+  cursor: pointer;
+
+  &:hover {
+    background-color: rgba(0, 0, 0, 0.05);
+  }
+}
 </style>